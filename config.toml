--- conflicted
+++ resolved
@@ -1,7 +1,6 @@
 # Configuration for SIC Evaluation 
 
 [paths]
-<<<<<<< HEAD
 # Input path for the expert-coded gold standard data (relative to project root)
 #batch_filepath = "data/evaluation_data/coding_df_with_validated.csv"
 batch_filepath = "gs://survey_assist_sandbox_data/evaluation_data/TLFS_evaluation_data_IT2.csv"
@@ -14,23 +13,6 @@
 test_mode = true
 test_num = 4600
 rows_to_skip = 8600
-=======
-# Input path for the SIC Evaluation Dataset (relative to project root)
-batch_filepath = "data/evaluation_data/TLFS_evaluation_data_IT2.csv"
-
-# Output file for batch processing results
-output_filepath = "data/analysis_outputs/output_7.jsonl" # Changed from .csv to .jsonl
-
-# Output for processed csv:
-analysis_csv = "data/analysis_outputs/TLFS_evaluation_data_IT2_output.csv"
-
-# Output directory for analysis results (relative to project root)
-output_dir = "data/analysis_outputs"
-
-[parameters]
-test_mode = true
-test_num = 2
->>>>>>> 19f10bc7
 
 [column_names]
 # --- Column names from the input CSV to be used for API payload ---
