--- conflicted
+++ resolved
@@ -7,21 +7,13 @@
 /data/
 *.png
 
-<<<<<<< HEAD
 # ignore pictures and graphs of data
 *.png
 *.jpg
 *.pdf
 *.bmp 
 
-
 # ignore jupyter notebooks
-=======
-# ignore data pictures
-*.png
-
-# ignore notebooks
->>>>>>> f22b8c6c
 *.ipynb
 
 # Byte-compiled / optimized / DLL files
